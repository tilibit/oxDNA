/*
 * ForceFactory.cpp
 *
 *  Created on: 15/mar/2013
 *      Author: lorenzo
 */

#include "ForceFactory.h"

#include "COMForce.h"
#include "ConstantRateForce.h"
#include "SawtoothForce.h"
#include "ConstantRateTorque.h"
#include "ConstantTrap.h"
#include "LowdimMovingTrap.h"
#include "MovingTrap.h"
#include "MutualTrap.h"
#include "RepulsionPlane.h"
#include "RepulsionPlaneMoving.h"
#include "LJWall.h"
#include "HardWall.h"
#include "RepulsiveSphere.h"
#include "RepulsiveSphereSmooth.h"
#include "AlignmentField.h"
#include "GenericCentralForce.h"
#include "LJCone.h"
#include <fstream>
#include <sstream>
#include "RepulsiveEllipsoid.h"

#include <nlohmann/json.hpp>

using namespace std;

std::shared_ptr<ForceFactory> ForceFactory::_ForceFactoryPtr = nullptr;

ForceFactory::ForceFactory() {

}

ForceFactory::~ForceFactory() {

}

std::shared_ptr<ForceFactory> ForceFactory::instance() {
	// we can't use std::make_shared because ForceFactory's constructor is private
	if(_ForceFactoryPtr == nullptr) {
		_ForceFactoryPtr = std::shared_ptr<ForceFactory>(new ForceFactory());
	}

	return _ForceFactoryPtr;
}

void ForceFactory::add_force(input_file &inp, BaseBox *box_ptr) {
	string type_str;
	getInputString(&inp, "type", type_str, 1);

	ForcePtr extF;

	if(type_str.compare("string") == 0) extF = std::make_shared<ConstantRateForce>();
	else if(type_str.compare("sawtooth") == 0) extF = std::make_shared<SawtoothForce>();
	else if(type_str.compare("twist") == 0) extF = std::make_shared<ConstantRateTorque>();
	else if(type_str.compare("trap") == 0) extF = std::make_shared<MovingTrap>();
	else if(type_str.compare("repulsion_plane") == 0) extF = std::make_shared<RepulsionPlane>();
	else if(type_str.compare("repulsion_plane_moving") == 0) extF = std::make_shared<RepulsionPlaneMoving>();
	else if(type_str.compare("mutual_trap") == 0) extF = std::make_shared<MutualTrap>();
	else if(type_str.compare("lowdim_trap") == 0) extF = std::make_shared<LowdimMovingTrap>();
	else if(type_str.compare("constant_trap") == 0) extF = std::make_shared<ConstantTrap>();
	else if(type_str.compare("sphere") == 0) extF = std::make_shared<RepulsiveSphere>();
	else if(type_str.compare("sphere_smooth") == 0) extF = std::make_shared<RepulsiveSphereSmooth>();
	else if(type_str.compare("com") == 0) extF = std::make_shared<COMForce>();
	else if(type_str.compare("LJ_wall") == 0) extF = std::make_shared<LJWall>();
	else if(type_str.compare("hard_wall") == 0) extF = std::make_shared<HardWall>();
	else if(type_str.compare("alignment_field") == 0) extF = std::make_shared<AlignmentField>();
	else if(type_str.compare("generic_central_force") == 0) extF = std::make_shared<GenericCentralForce>();
	else if(type_str.compare("LJ_cone") == 0) extF = std::make_shared<LJCone>();
	else if(type_str.compare("ellipsoid") == 0) extF = std::make_shared<RepulsiveEllipsoid>();
	else throw oxDNAException("Invalid force type `%s\'", type_str.c_str());

	std::vector<int> particle_ids;
	std::string description;
	std::tie(particle_ids, description) = extF->init(inp);

	CONFIG_INFO->add_force_to_particles(extF, particle_ids, description);
}

<<<<<<< HEAD
void ForceFactory::read_external_forces(std::string external_filename, BaseBox *box) {
	OX_LOG(Logger::LOG_INFO, "Parsing Force file %s", external_filename.c_str());

	int open, justopen, a;
	ifstream external(external_filename.c_str());

	if(!external.good ()) {
		throw oxDNAException ("Can't read external_forces_file '%s'", external_filename.c_str());
	}

	justopen = open = 0;
	a = external.get();
	bool is_commented = false;
	stringstream external_string;
	while(external.good()) {
		justopen = 0;
		switch(a) {
			case '#':
			is_commented = true;
			break;
			case '\n':
			is_commented = false;
			break;
			case '{':
			if(!is_commented) {
				open++;
				justopen = 1;
			}
			break;
			case '}':
			if(!is_commented) {
				if(justopen) {
					throw oxDNAException ("Syntax error in '%s': nothing between parentheses", external_filename.c_str());
				}
				open--;
			}
			break;
			default:
			break;
		}

		if(!is_commented) {
			external_string << (char)a;
		}
		if(open > 1 || open < 0) {
			throw oxDNAException ("Syntax error in '%s': parentheses do not match", external_filename.c_str());
		}
		a = external.get();
	}
	external.close();
=======
void ForceFactory::make_forces(std::vector<BaseParticle *> &particles, BaseBox *box) {
	bool external_forces = false;
	getInputBool(CONFIG_INFO->sim_input, "external_forces", &external_forces, 0);

	if(external_forces) {
		std::string external_filename;
		getInputString(CONFIG_INFO->sim_input, "external_forces_file", external_filename, 1);
>>>>>>> ac897c6d

		ifstream external(external_filename.c_str());
		if(!external.good ()) {
			throw oxDNAException ("Can't read external_forces_file '%s'", external_filename.c_str());
		}

		bool is_json = false;
		getInputBool(CONFIG_INFO->sim_input, "external_forces_as_JSON", &is_json, 0);

		if(is_json) {
			OX_LOG(Logger::LOG_INFO, "Parsing JSON force file %s", external_filename.c_str());

			nlohmann::json my_json = nlohmann::json::parse(external);

			for(auto &force_json : my_json) {
				input_file force_input;
				for(auto &item : force_json.items()) {
					try {
						std::string key(item.key());
						std::string value(item.value());
						force_input.set_value(key, value);
					}
					catch(nlohmann::detail::type_error &e) {
						// here we use a stringstream since if we are here it means that we cannot cast item.key() and/or item.value() to a string
						std::stringstream ss;
						ss << "The JSON external force file contains a non-string key or value in the line \"" << item.key() << " : " << item.value() << "\". ";
						ss << "Please make sure that all keys and values are quoted.";
						throw oxDNAException(ss.str());
					}
				}
				ForceFactory::instance()->add_force(force_input, particles, box);
			}
		}
		else {
			OX_LOG(Logger::LOG_INFO, "Parsing force file %s", external_filename.c_str());

			//char line[512], typestr[512];
			int open, justopen, a;

			justopen = open = 0;
			a = external.get();
			bool is_commented = false;
			stringstream external_string;
			while(external.good()) {
				justopen = 0;
				switch(a) {
					case '#':
					is_commented = true;
					break;
					case '\n':
					is_commented = false;
					break;
					case '{':
					if(!is_commented) {
						open++;
						justopen = 1;
					}
					break;
					case '}':
					if(!is_commented) {
						if(justopen) throw oxDNAException ("Syntax error in '%s': nothing between parentheses", external_filename.c_str());
						open--;
					}
					break;
					default:
					break;
				}

				if(!is_commented) external_string << (char)a;
				if(open > 1 || open < 0) throw oxDNAException ("Syntax error in '%s': parentheses do not match", external_filename.c_str());
				a = external.get();
			}
			external_string.clear();
			external_string.seekg(0, ios::beg);
			a = external_string.get();
			while(external_string.good()) {
				while (a != '{' && external_string.good()) {
					a = external_string.get();
				}
				if(!external_string.good()) {
					break;
				}

				a = external_string.get();
				std::string input_string("");
				while (a != '}' && external_string.good()) {
					input_string += a;
					a = external_string.get();
				}
				input_file input;
				input.init_from_string(input_string);

				ForceFactory::instance()->add_force(input, particles, box);
			}
		}

<<<<<<< HEAD
		ForceFactory::instance()->add_force(input, box);
=======
		external.close();
		OX_LOG(Logger::LOG_INFO, "   Force file parsed");
>>>>>>> ac897c6d
	}
}<|MERGE_RESOLUTION|>--- conflicted
+++ resolved
@@ -51,7 +51,7 @@
 	return _ForceFactoryPtr;
 }
 
-void ForceFactory::add_force(input_file &inp, BaseBox *box_ptr) {
+void ForceFactory::add_force(input_file &inp, std::vector<BaseParticle *> &particles, BaseBox * box_ptr) {
 	string type_str;
 	getInputString(&inp, "type", type_str, 1);
 
@@ -77,6 +77,10 @@
 	else if(type_str.compare("ellipsoid") == 0) extF = std::make_shared<RepulsiveEllipsoid>();
 	else throw oxDNAException("Invalid force type `%s\'", type_str.c_str());
 
+	string group = string("default");
+	getInputString(&inp, "group_name", group, 0);
+	extF->set_group_name(group);
+
 	std::vector<int> particle_ids;
 	std::string description;
 	std::tie(particle_ids, description) = extF->init(inp);
@@ -84,58 +88,6 @@
 	CONFIG_INFO->add_force_to_particles(extF, particle_ids, description);
 }
 
-<<<<<<< HEAD
-void ForceFactory::read_external_forces(std::string external_filename, BaseBox *box) {
-	OX_LOG(Logger::LOG_INFO, "Parsing Force file %s", external_filename.c_str());
-
-	int open, justopen, a;
-	ifstream external(external_filename.c_str());
-
-	if(!external.good ()) {
-		throw oxDNAException ("Can't read external_forces_file '%s'", external_filename.c_str());
-	}
-
-	justopen = open = 0;
-	a = external.get();
-	bool is_commented = false;
-	stringstream external_string;
-	while(external.good()) {
-		justopen = 0;
-		switch(a) {
-			case '#':
-			is_commented = true;
-			break;
-			case '\n':
-			is_commented = false;
-			break;
-			case '{':
-			if(!is_commented) {
-				open++;
-				justopen = 1;
-			}
-			break;
-			case '}':
-			if(!is_commented) {
-				if(justopen) {
-					throw oxDNAException ("Syntax error in '%s': nothing between parentheses", external_filename.c_str());
-				}
-				open--;
-			}
-			break;
-			default:
-			break;
-		}
-
-		if(!is_commented) {
-			external_string << (char)a;
-		}
-		if(open > 1 || open < 0) {
-			throw oxDNAException ("Syntax error in '%s': parentheses do not match", external_filename.c_str());
-		}
-		a = external.get();
-	}
-	external.close();
-=======
 void ForceFactory::make_forces(std::vector<BaseParticle *> &particles, BaseBox *box) {
 	bool external_forces = false;
 	getInputBool(CONFIG_INFO->sim_input, "external_forces", &external_forces, 0);
@@ -143,7 +95,6 @@
 	if(external_forces) {
 		std::string external_filename;
 		getInputString(CONFIG_INFO->sim_input, "external_forces_file", external_filename, 1);
->>>>>>> ac897c6d
 
 		ifstream external(external_filename.c_str());
 		if(!external.good ()) {
@@ -240,11 +191,7 @@
 			}
 		}
 
-<<<<<<< HEAD
-		ForceFactory::instance()->add_force(input, box);
-=======
 		external.close();
 		OX_LOG(Logger::LOG_INFO, "   Force file parsed");
->>>>>>> ac897c6d
 	}
 }
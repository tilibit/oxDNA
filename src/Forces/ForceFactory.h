--- conflicted
+++ resolved
@@ -42,14 +42,10 @@
 	 * @param N
 	 * @param box_side_ptr pointer to the box side. We use a pointer since the box size can change 
 	 */
-	void add_force(input_file &inp, BaseBox *box_ptr);
+	void add_force(input_file &inp, std::vector<BaseParticle *> &particles, BaseBox *box_ptr);
 
 	/// adds forces. Used by SimBackend and GeneratorManager
-<<<<<<< HEAD
-	void read_external_forces(std::string external_filename, BaseBox *box_ptr);
-=======
 	void make_forces(std::vector<BaseParticle *> &particles, BaseBox *box_ptr);
->>>>>>> ac897c6d
 };
 
 #endif /* FORCEFACTORY_H_ */
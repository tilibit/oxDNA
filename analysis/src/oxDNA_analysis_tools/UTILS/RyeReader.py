from sys import stderr
import numpy as np
import pickle
<<<<<<< HEAD
from os.path import exists
from typing import List, Tuple, Iterator, Union
=======
from os.path import exists, abspath
from typing import List, Tuple, Iterator
>>>>>>> ba40b9c5
import os
from .data_structures import *
from .oat_multiprocesser import get_chunk_size
from oxDNA_analysis_tools.UTILS.get_confs import cget_confs

####################################################################################
##########                             FILE READERS                       ##########
####################################################################################

def Chunker(file, fsize, size=1000000) -> Iterator[Chunk]:
    """
        Generator that yields chunks of a fixed number of bytes

        Parameters:
            file (file) : The file to read
            fsize (int) : The size of the file
            size (int) : The size of the chunks

        Returns:
            (Iterator[Chunk]) : An iterator object which yields chunks.
    """
    current_chunk = 0  
    while True:
        b = file.read(size)
        if not b: break
        yield Chunk(b,current_chunk*size, current_chunk * size + size > fsize, fsize)
        current_chunk+=1

def linear_read(traj_info:TrajInfo, top_info:TopInfo, chunk_size:int=-1) -> Iterator[List[Configuration]]:
    """
        Read a trajecory without multiprocessing.  

        Produces an iterator that yields a list of <chunk_size> configurations.

        Parameters:
            traj_info (TrajInfo) : The trajectory info
            top_info (TopInfo) : The topology info
            ntopart (int) : The number of confs to read at a time

        Returns:
            iterator[Configuration] : An iterator object which yields lists of <chunk_size> configurations.
    """
    if chunk_size == -1:
        chunk_size = get_chunk_size()
    current_chunk = 0
    while True:
        print(f"INFO: processed {current_chunk*chunk_size} / {len(traj_info.idxs)} confs", end='\r', file=stderr)
        if current_chunk*chunk_size >= len(traj_info.idxs):
            break
        confs = get_confs(top_info, traj_info, current_chunk*chunk_size, chunk_size)
        yield confs
        current_chunk += 1

#calculates the length of a trajectory file
def _index(traj_file) -> List[ConfInfo]: 
    """
        Finds conf starts in a trajectory file.

        Parameters:
            traj_file (file) : The trajectory file

        Returns:
            List[ConfInfo] : The start byte and number of bytes in each conf.
    """
    def find_all(a_str, sub):
        #https://stackoverflow.com/questions/4664850/how-to-find-all-occurrences-of-a-substring
        start = 0
        idxs = []
        while True:
            start = a_str.find(sub, start)
            if start == -1: return idxs
            idxs.append(start)
            start += len(sub) 
    # our trajectory files can be splitted by the occurence of t
    val = b"t" 
    conf_starts = []
    fsize = os.stat(traj_file).st_size 
    for chunk in Chunker(open(traj_file, 'rb'), fsize):
        idxs = np.array(find_all(chunk.block,val)) + chunk.offset # find all offsets of t in file
        conf_starts.extend(idxs)
    conf_starts = np.array(conf_starts)
    #generate a list of confs for all but the last one
    idxs = [ConfInfo(conf_starts[i], conf_starts[i+1] - conf_starts[i],i) 
                                            for i in range(len(conf_starts)-1)]
    #handle last offset
    try:
        idxs.append(ConfInfo(conf_starts[-1], fsize - conf_starts[-1], len(conf_starts)-1))
    except Exception as e:
        out_e = RuntimeError("Cannot find any configuration starts in file {}. It is not a properly formatted trajectory file.".format((traj_file)))
        out_e = out_e.with_traceback(e.__traceback__)
        raise out_e from e
    return idxs

def get_confs(top_info:TopInfo, traj_info:TrajInfo, start_conf:int, n_confs:int) -> List[Configuration]:
    """
        Read a chunk of configurations from a trajectory file.

        Parameters:
            top_info (TopInfo) : Contains the number of bases in the configuration
            traj_info (TrajInfo) : Contains metadata about the trajectory file
            start_conf (int) : The index of the first conf to read
            n_confs (int) : The number of confs to read

        Returns:
            List[Configuration] : A list of n_confs configurations starting from <start_conf>

    """
    indexes = traj_info.idxs
    traj_file = traj_info.path
    n_bases = top_info.nbases
    incl_v = traj_info.incl_v
    return cget_confs(indexes, traj_file, start_conf, n_confs, n_bases, incl_vel=incl_v)

####################################################################################
##########                             FILE PARSERS                       ##########
####################################################################################

def get_top_info(top:str) -> TopInfo:
    """
        Get data from topology file header

        Parameters:
            top (str) : path to the topology file

        Returns:
            TopInfo : A TopInfo object which contains the path to the file and the number of bases.
    """
    with open(top) as f:
        my_top_info = f.readline().strip().split(' ')

        # Check which kind of topology file you're using
        if my_top_info[-1] == '5->3':
            my_top_info = my_top_info[:-1]
        else:
            print("WARNING: The old topology format is depreciated and future tools may not support it.  Please update to the new topology format for future simulations.")
        
        # There's actually nothing different between the headers once you remove the new marker.
        if len(my_top_info) == 2:
            nbases = my_top_info[0]
        elif len(my_top_info) == 5:
            nbases, ndna, nres = (my_top_info[0], my_top_info[2], my_top_info[3])
        else:
            raise RuntimeError("Malformed topology header, failed to read topology file.")
        
    return TopInfo(abspath(top), int(nbases))

def get_top_info_from_traj(traj : str) -> TopInfo:
    """
        Retrieve top and traj info without providing a topology. 

        Note its not implemented, but if it were, this would not return the number of strands.

        Parameters:
            traj (str) : path to the trajectory file

        Returns:
            (TopInfo, TrajInfo) : topology and trajectory info
    """
    with open(traj) as f:
        l = ''
        # dump the header
        for _ in range(4):
            l = f.readline()
        n_bases = 0
        while (l[0] != 't'):
            n_bases += 1
            l = f.readline()
            if l == '':
                break

    return TopInfo("", int(n_bases))

def get_traj_info(traj : str) -> TrajInfo:
    """
        Get the information of a trajectory file

        Parameters:
            traj (str) : path to the trajectory file

        Returns:
            TrajInfo : trajectory info object

    """
    #if idxs is None: # handle case when we have no indexes provided
    if not(exists(traj+".pyidx")):
        idxs = _index(traj) # no index created yet
        with open(traj+".pyidx","wb") as file:
            file.write(pickle.dumps(idxs)) # save it
    else:
        #we can load the index file
        with open(traj+".pyidx","rb") as file:
            idxs = pickle.loads(file.read())
        
        #check if index file matches the trajectory, if not, regenerate.
        if idxs[-1].offset+idxs[-1].size != os.stat(traj).st_size:
            idxs = _index(traj)
            with open(traj+".pyidx","wb") as file:
                file.write(pickle.dumps(idxs))

    # Check if velocities are present in the trajectory
    with open(traj) as f:
        for _ in range(3):
            f.readline()
        line = f.readline()
        nline = line.split()
        if len(nline) == 15:
            incl_v = True
        elif len(nline) == 9:
            incl_v = False
        else:
            raise RuntimeError(f"Invalid first particle line: {line}")

    return TrajInfo(abspath(traj),len(idxs),idxs, incl_v)

def describe(top:Union[str,None], traj:str) -> Tuple[TopInfo, TrajInfo]:
    """
        retrieve top and traj info for a provided pair

        You can provide None as the topology and it will read the first conf of the traj to get the number of particles.
        The TopInfo will be missing the path parameter if no topology is provided.

        Parameters:
            top (str or None) : path to the topology file
            traj (str) : path to the trajectory file

        Returns:
            (TopInfo, TrajInfo) : topology and trajectory info
    """
    if top is None:
        return (get_top_info_from_traj(traj), get_traj_info(traj))
    else:
        return (get_top_info(top), get_traj_info(traj))

def strand_describe(top:str) -> Tuple[System, list]:
    """
        Retrieve all information from topology file mapping nucleotides to strands.

        This is returned as two objects so that monomers can be indexed either via strand or via global index
        
        Parameters:
            top (str) : path to topology file

        Returns:
            (System, List[Monomer]) : The system object and the list of monomer objects.
    """
    def _strand_describe_new(top_file:str) -> Tuple[System, list]:
        def _parse_kwdata(x): 
            kwdata = {
                "type" : "DNA",
                "circular" : False
            }
            for y in x:
                kwdata[y.split('=')[0]] = y.split('=')[1]
            return kwdata

        with open(top_file, 'r') as f:
            l = f.readline().split()
            nmonomers = int(l[0])
            ls = f.readlines()

        strands = []
        monomers = [Monomer(i, "", None, None, None, None)
                    for i in range(nmonomers)]
        
        s_start = 0
        mid = 0
        for sid, l in enumerate(ls):
            l = l.split()
            seq = l[0]
            kwdata = _parse_kwdata(l[1:])
            s = Strand(sid, kwdata)
            i = 0
            while i < len(seq):
                # base type can either be a 1-letter code or a number in parentheses
                if seq[i] != '(':
                    monomers[mid].btype = seq[i]
                else:
                    btype = []
                    while seq[i] != ')':
                        btype.append(seq[i])
                        i += 1
                    btype.append(')')
                    monomers[mid].btype = ''.join(btype)

                # At least this one is obvious...
                monomers[mid].strand = s
                
                # Make a bad assumption
                monomers[mid].n5 = mid-1
                monomers[mid].n3 = mid+1

                # Fix the assumption for ends of straight strands
                if mid == s_start:
                    monomers[mid].n5 = -1
                elif i == len(seq)-1:
                    monomers[mid].n3 = -1
                
                # Fix the assumption for 'ends' of circular strands
                if kwdata['circular'] and i == len(seq)-1:
                    monomers[s_start].n5 = mid
                    monomers[mid].n3 = s_start

                i += 1
                mid += 1
            
            s.monomers = monomers[s_start:mid]
            s.__from_old = False
            strands.append(s)
            s_start = mid

        system = System(top_file=abspath(top_file), strands=strands)

        return system, monomers
             
    def _strand_describe_old(top_file:str) -> Tuple[System, list]:
        def _get_neighbor(x): return monomers[x].id if x != -1 else None

        with open(top_file, 'r') as f:
            l = f.readline().split()
            nmonomers = int(l[0])
            ls = f.readlines()

        strands = []
        monomers = [Monomer(i, "", None, None, None, None)
                    for i in range(nmonomers)]

        l = ls[0].split()
        curr = int(l[0])
        mid = 0
        s_start = 0
        s = Strand(curr)
        monomers[mid].btype = l[1]
        monomers[mid].strand = s
        monomers[mid].n3 = _get_neighbor(int(l[2]))
        monomers[mid].n5 = _get_neighbor(int(l[3]))
        l = ls[1].split()
        mid += 1
        while l:
            if int(l[0]) != curr:
                s.monomers = monomers[s_start:mid]
                if s[0].n3 == s[-1].id:
                    s.circular = True
                s.__from_old = True
                strands.append(s)
                curr = int(l[0])
                s = Strand(curr)
                s_start = mid

            monomers[mid].btype = l[1]
            monomers[mid].strand = s
            monomers[mid].n3 = _get_neighbor(int(l[2]))
            monomers[mid].n5 = _get_neighbor(int(l[3]))

            mid += 1
            try:
                l = ls[mid].split()
            except IndexError:
                break  

        s.monomers = monomers[s_start:mid]
        if s[0].n3 == s[-1].id:
            s.circular = True
        strands.append(s)
        system = System(top_file=abspath(top_file), strands=strands)

        # With the old topology, we assume that the sytem is homogenous.
        if 'U' in [m.btype for m in monomers]:
            print("INFO: RNA detected, all strands will be marked as RNA", file=stderr)
            for s in system.strands:
                s.type = 'RNA'

        return system, monomers

    with open(top) as f:
        l = f.readline().strip().split()

        # Check which kind of topology file you're using
        old_top = False
        if l[-1] == '5->3':
            l = l[:-1]
        else:
            old_top = True
            print("WARNING: The old topology format is depreciated and future tools may not support it.  Please update to the new topology format for future simulations.")

        if old_top:
            system, monomers = _strand_describe_old(top)
        else:
            system, monomers = _strand_describe_new(top)

    return system, monomers

def get_input_parameter(input_file, parameter) -> str:
    """
    Gets the value of a parameter in an oxDNA input file
    
    Parameters:
        input_file (str): The path to the input file
        parameter (str): The parameter you want to get the value of

    Returns:
        (str): The value of the parameter
    """
    fin = open(input_file)
    value = ''
    for line in fin:
        line = line.lstrip()
        if not line.startswith('#'):
            if parameter in line:
                value = line.split('=')[1].replace(' ','').replace('\n','')
    fin.close()
    if value == '':
        raise RuntimeError("Key {} not found in input file {}".format(parameter, input_file))
    return value

####################################################################################
##########                              CONF UTILS                        ##########
####################################################################################

def inbox(conf : Configuration, center=False) -> Configuration:
    """
        Modify the positions attribute such that all positions are inside the box.

        Parameters:
            conf (Configuration) : The configuration to inbox
            center (bool) : If True, center the configuration on the box

        Returns:
            (Configuration) : The inboxed configuration
    """
    def realMod (n, m):
        return(((n % m) + m) % m)
    def coord_in_box(p):
        p = realMod(p, conf.box)
        return(p)
    def calc_PBC_COM(conf):
        angle = (conf.positions * 2 * np.pi) / conf.box
        cm = np.array([[np.sum(np.cos(angle[:,0])), np.sum(np.sin(angle[:,0]))], 
        [np.sum(np.cos(angle[:,1])), np.sum(np.sin(angle[:,1]))], 
        [np.sum(np.cos(angle[:,2])), np.sum(np.sin(angle[:,2]))]]) / len(angle)
        return conf.box / (2 * np.pi) * (np.arctan2(-cm[:,1], -cm[:,0]) + np.pi)
    target = np.array([conf.box[0] / 2, conf.box[1] / 2, conf.box[2] / 2])
    cms = calc_PBC_COM(conf)
    positions = conf.positions + target - cms   
    new_poses = coord_in_box(positions)
    positions += (new_poses - conf.positions)
    if center:
        cms = np.mean(positions, axis=0)
        positions -= cms
    return Configuration(
        conf.time, conf.box, conf.energy,
        positions, conf.a1s, conf.a3s
    )

####################################################################################
##########                             FILE WRITERS                       ##########
####################################################################################

def write_conf(path:str, conf:Configuration, append:bool=False, include_vel:bool=True) -> None:
    """
        write the conf to a file

        Parameters:
            path (str) : path to the file
            conf (Configuration) : the configuration to write
            append (bool) : if True, append to the file, if False, overwrite
            include_vel (bool) : Include velocities in the output trajectory?  Defaults to True.
    """
    out = []
    out.append('t = {}'.format(int(conf.time)))
    out.append('b = {}'.format(' '.join(conf.box.astype(str))))
    out.append('E = {}'.format(' '.join(conf.energy.astype(str))))
    for p, a1, a3 in zip(conf.positions, conf.a1s, conf.a3s):
        if include_vel:
            out.append('{} {} {} 0 0 0 0 0 0'.format(' '.join(p.astype(str)), ' '.join(a1.astype(str)), ' '.join(a3.astype(str))))
        else:
            out.append('{} {} {}'.format(' '.join(p.astype(str)), ' '.join(a1.astype(str)), ' '.join(a3.astype(str))))
    
    mode = 'a' if append else 'w'
    with open(path,mode) as f:
        f.write("\n".join(out))

def conf_to_str(conf:Configuration, include_vel:bool=True) -> str:
    """
    Write configuration as a string

    Parameters:
        conf (Configuration) : The configuration to write
        include_vel (bool) : Include velocities in the output string?  Defaults to True.

    Returns:
        (str) : The configuration as a string
    """
    # When writing a configuration to a file, the conversion from ndarray to string is the slowest part
    # This horrific list comp is the fastest solution we found
    header = f't = {int(conf.time)}\nb = {" ".join(conf.box.astype(str))}\nE = {" ".join(conf.energy.astype(str))}\n'
    if include_vel:
        return(''.join([header, ''.join([('{} {} {} 0 0 0 0 0 0\n'.format(' '.join(p.astype(str)), ' '.join(a1.astype(str)), ' '.join(a3.astype(str)))) for p, a1, a3 in zip(conf.positions, conf.a1s, conf.a3s)])]))
    else:
        return(''.join([header, ''.join([('{} {} {}\n'.format(' '.join(p.astype(str)), ' '.join(a1.astype(str)), ' '.join(a3.astype(str)))) for p, a1, a3 in zip(conf.positions, conf.a1s, conf.a3s)])]))

def write_top(path:str, system:System, old_format:bool=False) -> None:
    """
    Write the system to a topology file"

    Parameters:
        path (str) : Path to the output file
        system (System) : System to write out
        old_format (bool) : Use the old 3'-5' format?
    """

    with open(path, 'w+') as f:
        f.write(get_top_string(system, old_format))

def get_top_string(system:System, old_format:bool=False) -> str:
    """
        Write topology file from system object.

        Parameters:
            system (System) : System object
            old_format (bool) : Use the old 3'-5' format?

        Returns:
            (str) : string representation of the system in .top format

    """
    def _get_top_string_old(system) -> str:
        n_na = 0
        n_aa = 0
        na_strands = 0
        aa_strands = 0
        mid = -1


        header = []
        body = []

        # iterate through strands and assign sequential ids
        # this will break circular strands.
        for s in system.strands:
            if s.__from_old == False:
                raise RuntimeError("Writing an old-style topology file based on a new-style one will ruin the corresponding configuration file (strands will be backwards)\n\
                                   \
                                   Please use the conversion script found in oxDNA/utils/convert.py to change to the old topology format.")
            #it's a nucleic acid strand
            if s.id > 0:
                na_strands += 1
                for i, m in enumerate(s.monomers):
                    n_na += 1
                    mid += 1
                    body.append(f'{na_strands} {m.btype} {-1 if i == 0 else mid-1} {-1 if i == len(s.monomers)-1 else mid+1}')

            # it's a peptide strand
            elif s.id < 0:
                aa_strands -= 1
                for i, m in enumerate(s.monomers):
                    n_aa += 1
                    mid += 1
                    body.append(f'{aa_strands} {m.btype} {-1 if i == 0 else mid-1} {-1 if i == len(s.monomers)-1 else mid+1}')

        header.append(f'{n_na+n_aa} {na_strands+aa_strands}{" "+n_na if n_aa > 0 else ""}{" "+n_aa if n_aa > 0 else ""}')

        out = header+body
        return '\n'.join(out)

    def _get_top_string_new(system) -> str:
        def kwdata_to_str(kwdata): return ' '.join([f'{k}={v}' for k,v in kwdata.items()])
        n_na = 0
        n_aa = 0
        na_strands = 0
        aa_strands = 0

        header = []
        body = []

        for s in system.strands:
            if s.__from_old == True:
                raise RuntimeError("Writing a new-style topology file based on an old-style one will ruin the corresponding configuration file (strands will be backwards)\n\
                                   \
                                   Please use the conversion script found in oxDNA/utils/convert.py to change to the new topology format.")
            seq = ''.join([m.btype for m in s])
            kwdata = s.get_kwdata()
            body.append(seq + ' ' + kwdata_to_str(kwdata))
            if kwdata['type'] == 'DNA' or kwdata['type'] == 'RNA':
                n_na += len(seq)
                na_strands += 1
            if kwdata['type'] == 'peptide':
                n_aa += len(seq)
                aa_strands += 1

        header.append(f'{n_na+n_aa} {na_strands+aa_strands}{" "+n_na if n_aa > 0 else ""}{" "+n_aa if n_aa > 0 else ""} 5->3')
        out = header+body
        return '\n'.join(out)
    
    if old_format:
        out = _get_top_string_old(system)
    else:
        out = _get_top_string_new(system)

    return(out)<|MERGE_RESOLUTION|>--- conflicted
+++ resolved
@@ -1,13 +1,8 @@
 from sys import stderr
 import numpy as np
 import pickle
-<<<<<<< HEAD
-from os.path import exists
+from os.path import exists, abspath
 from typing import List, Tuple, Iterator, Union
-=======
-from os.path import exists, abspath
-from typing import List, Tuple, Iterator
->>>>>>> ba40b9c5
 import os
 from .data_structures import *
 from .oat_multiprocesser import get_chunk_size
@@ -314,7 +309,7 @@
                 mid += 1
             
             s.monomers = monomers[s_start:mid]
-            s.__from_old = False
+            s.set_old(False)
             strands.append(s)
             s_start = mid
 
@@ -350,7 +345,7 @@
                 s.monomers = monomers[s_start:mid]
                 if s[0].n3 == s[-1].id:
                     s.circular = True
-                s.__from_old = True
+                s.set_old(True)
                 strands.append(s)
                 curr = int(l[0])
                 s = Strand(curr)
@@ -547,7 +542,7 @@
         # iterate through strands and assign sequential ids
         # this will break circular strands.
         for s in system.strands:
-            if s.__from_old == False:
+            if s.is_old() == False:
                 raise RuntimeError("Writing an old-style topology file based on a new-style one will ruin the corresponding configuration file (strands will be backwards)\n\
                                    \
                                    Please use the conversion script found in oxDNA/utils/convert.py to change to the old topology format.")
@@ -567,7 +562,7 @@
                     mid += 1
                     body.append(f'{aa_strands} {m.btype} {-1 if i == 0 else mid-1} {-1 if i == len(s.monomers)-1 else mid+1}')
 
-        header.append(f'{n_na+n_aa} {na_strands+aa_strands}{" "+n_na if n_aa > 0 else ""}{" "+n_aa if n_aa > 0 else ""}')
+        header.append(f'{n_na+n_aa} {na_strands+aa_strands}{" "+str(n_na) if n_aa > 0 else ""}{" "+str(n_aa) if n_aa > 0 else ""}')
 
         out = header+body
         return '\n'.join(out)
@@ -583,7 +578,7 @@
         body = []
 
         for s in system.strands:
-            if s.__from_old == True:
+            if s.is_old():
                 raise RuntimeError("Writing a new-style topology file based on an old-style one will ruin the corresponding configuration file (strands will be backwards)\n\
                                    \
                                    Please use the conversion script found in oxDNA/utils/convert.py to change to the new topology format.")
@@ -597,7 +592,7 @@
                 n_aa += len(seq)
                 aa_strands += 1
 
-        header.append(f'{n_na+n_aa} {na_strands+aa_strands}{" "+n_na if n_aa > 0 else ""}{" "+n_aa if n_aa > 0 else ""} 5->3')
+        header.append(f'{n_na+n_aa} {na_strands+aa_strands}{" "+str(n_na) if n_aa > 0 else ""}{" "+str(n_aa) if n_aa > 0 else ""} 5->3')
         out = header+body
         return '\n'.join(out)
     

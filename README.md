# oxDNA

<<<<<<< HEAD
**This repository contains a new (and ) version of oxDNA. If you are not a developer or a tester we advise you to use the [sourceforge](https://sourceforge.net/projects/oxdna/) repo.**

oxDNA is a simulation code that was initially conceived as an implementation of the coarse-grained DNA model introduced by [T. E. Ouldridge, J. P. K. Doye and A. A. Louis](http://dx.doi.org/10.1063/1.3552946). It has been since reworked and it is now an extensible simulation+analysis framework. It natively supports DNA, RNA, Lennard-Jones and patchy particle simulations on both CPU and NVIDIA GPUs.
=======
**This repository contains a new (and not fully tested) version of oxDNA. If you are not a developer or a tester we advise you to use the [sourceforge](https://sourceforge.net/projects/oxdna/) repo.**

oxDNA is a simulation code that was initially conceived as an implementation of the coarse-grained DNA model introduced by [T. E. Ouldridge, J. P. K. Doye and A. A. Louis](http://dx.doi.org/10.1063/1.3552946). It has been since reworked and it is now an extensible simulation+analysis framework. It natively supports DNA, RNA, Lennard-Jones and patchy particle simulations of different kinds on both CPU and NVIDIA GPUs.
>>>>>>> 19985ab1
The development of this software has been partially supported by the European Commission through the Marie Skłodowska−Curie Fellowship No. 702298-DELTAS.

## Requirements

Without CUDA support:

* `cmake` >= 2.6
* `make`
* `gcc` >= 4.2 / `icc` >= 11.0

With CUDA support:

* `cmake` >= 3.5
* `make`
* `gcc` >= 4.2
* CUDA toolkit >= 4.0

Generating the documentation (with `make docs`, see below) requires doxygen. 

## Compiling oxDNA

Extract the oxDNA archive and then:

```
cd oxDNA         # enter the oxDNA folder
mkdir build      # create a new build folder. It is good practice to compile out-of-source
cd build
cmake ..         # here you can specify additional options, see next section
make -j4         # compile oxDNA. The -jX make option makes it compile the code in parallel by using X threads.
```

At the end of the compilation three executables (oxDNA, DNAnalysis and confGenerator) will be placed
in the build/bin folder.

## `cmake` options
-------------

* `-DCUDA=ON` Enables CUDA support
* `-DCUDA_COMMON_ARCH=ON` Choose the target CUDA compute architecture based on the nvcc version. Set it to off to autodetect the CUDA compute arch GPU installed.
* `-DDebug=ON` Compiles with debug symbols and without optimisation flags
* `-DG=ON` Compiles with debug symbols + optimisation flags
* `-DINTEL=ON` Uses INTEL's compiler suite
* `-DMPI=ON` Compiles oxDNA with MPI support
* `-DCXX11=ON` Compiles oxDNA with c++11 support
* `-DSIGNAL=OFF` Handling system signals is not always supported. Set this flag to OFF to remove this feature
* `-DMOSIX=ON` Makes oxDNA compatible with MOSIX
* `-DDOUBLE=OFF` Set the numerical precision of the CPU backend to `float`
* `-DCUDA_DOUBLE=ON` Set the numerical precision of the CUDA backend to `double`. This is incompatible with the `mixed` precision

## `make` targets

* `make` compiles oxDNA
* `make docs` Produces html doxygen documentation for oxDNA (`DOCS/html_oxDNA/index.html`) and for the UTILS folder (`DOCS/html_UTILS/index.html`)
* `make rovigatti` Compiles the observables and interactions in contrib/rovigatti
* `make romano` Compiles the observables and interactions in contrib/romano
	
## Testing

* `make test_run` Runs quick tests to check whether oxDNA has been correctly compiled or not.	
* `make test_quick` Runs longer tests to check that oxDNA works (not fully implemented yet, but the main features are supported). 

## Usage

`oxDNA input_file`

## Output files

The energy.dat (default name, can be changed in the configuration file) has this layout for MD:
time potential_energy kinetic_energy total_energy

The energy.dat (default name, can be changed in the configuration file) has this layout for MC:
time potential_energy hydrogen_bonding_energy acc_trasl acc_rot [acc_volume]

Mind that potential, kinetic and total energies are divided by the number of particles.

Configurations are saved in the trajectory file (appended one after the other).

## Observables

The observable infrastructure was devised to help building customized output from `oxDNA` (and `DNAnalysis`) without having to dive in the simulation code itself. 

The relevant keys in the input file are analysis_data_output_* and data_output_* (see below). These take as an argument, between curly brackets, a series of lines that is interpreted as an input file.
An example is:

```
data_output_1 = {
name = caca.dat
print_every = 100
col_1 = {
type = potential_energy
}
col_2 = {
type = step
units = MD
}
}
```

this will print in caca.dat two colums, the first with the potential energy and the second with the steps in MD units (`dt`-aware). 

The lines in between curly brackets are interpreted as input files by the single observables.

See also the doxygen documentation for `Observables/ObservableOutput.h`

oxDNA provides a plugin infrastructure to manage additional 
Observables. See the doxygen documentation for `PluginManagement/PluginManager.h`

## Input file options

As always in UNIX environments, everything is case sensitive.

The options are in the form key = value. Key-value pairs should be either on different lines or separated by a semicolon. There can be arbitrary spaces before and after both key and value.  Line with a leading # will be treated as comments. The expected type of the value is specified between < and >. A <bool> key can be specified with values 1|0, yes|no or true|false. The | symbol (pipe) is used to indicate the different values that can be used to specify a value for the key. Keys between [ and ] are optional.

Core options:

    T = <float>
        temperature of the simulation. It can be expressed in simulation units
        or kelvin (append a k or K after the value) or celsius (append a c or
        C after the value).
    [fix_diffusion = <bool>]
        if true, particles that leave the simulation box are brought back in
        via periodic boundary conditions. Defaults to true.
    [seed = <int>]
        seed for the random number generator. On Unix systems, defaults to
        either a number from /dev/urandom or to time(NULL)
    [confs_to_skip = <int>]
        how many configurations should be skipped before using the next one as
        the initial configuration, defaults to 0
    restart_step_counter = <boolean>/<bool>
        false means that the step counter will start from the value read in
        the configuration file, true means that the step counter will start
        from 0/if True oxDNA will reset the step counter to 0, otherwise it
        will start from the step counter found in the initial configuration.
        Defaults to False.
    [external_forces = <bool>]
        specifies whether there are external forces acting on the nucleotides
        or not. If it is set to 1, then a file which specifies the external
        forces' configuration has to be provided (see external_forces_file)
    [external_forces_file = <path>]
        specifies the file containing all the external forces' configurations.
        Currently there are six supported force types: string, twist, trap,
        repulsion_plane, repulsion_plane_moving and mutual_trap (see
        EXAMPLES/TRAPS for some examples)
    [back_in_box = <bool>]
        whether particles should be brought back into the box when a
        configuration is printed or not, defaults to false
    [lastconf_file = <path>]
        path to the file where the last configuration will be dumped
    trajectory_file = <path>
        path to the file which will contain the output trajectory of the
        simulation
    [binary_initial_conf = <bool>]
        whether the initial configuration is a binary configuration or not,
        defaults to false
    [lastconf_file_bin = <path>]
        path to the file where the last configuration will be printed in
        binary format, if not specified no binary configurations will be
        printed
    [print_reduced_conf_every = <int>]
        every how many time steps configurations containing only the centres
        of mass of the strands should be printed. If 0, no reduced
        configurations will be printed
    [reduced_conf_output_dir = <path>]
        path to the folder where reduced configurations will be printed
    [no_stdout_energy = <bool>]
        if true oxDNA will not print the default simulation output, including
        the energy, to stdout. Defaults to false
    [print_timings = <bool>]
        whether oxDNA should print out to a file performance timings at the
        end of the simulation or not, defaults to false
    [timings_filename = <path>]
        path to the file where timings will be printed
    [output_prefix = <string>]
        the name of all output files will be preceded by this prefix, defaults
        to an empty string
    [checkpoint_every = <int>]
        If > 0, it enables the production of checkpoints, which have a binary
        format. Beware that trajectories that do have this option enabled will
        differ from trajectories that do not. If this key is specified, at
        least one of checkpoint_file and checkpoint_trajectory needs to be
        specified
    [checkpoint_file = <string>]
        File name for the last checkpoint. If not specified, the last
        checkpoint will not be printed separately
    [checkpoint_trajectory = <string>]
        File name for the checkpoint trajectory. If not specified, only the
        last checkpoint will be printed
    [reload_from = <string>]
        checkpoint to reload from. This option is incompatible with the keys
        conf_file and seed, and requires restart_step_counter=0 as well as
        binary_initial_conf!=1
    [print_input = <bool>]
        make oxDNA write the input key=value pairs used by the simulation in a
        file named input.pid, with pid being the oxDNA pid. Defaults to False.
    conf_file = <string>
        path to the starting configuration
    steps = <int>
        length of the simulation, in time steps
    [equilibration_steps = <int>]
        number of equilibration steps. During equilibration, oxDNA does not
        generate any output. Defaults to 0
    time_scale = linear/log_lin
        a linear time_scale will make oxDNA print linearly-spaced
        configurations. a log_lin will make it print linearly-spaced cycles of
        logarithmically-spaced configurations.
    print_conf_interval = <int>
        if the time scale is linear, this is the number of time steps between
        the outputing of configurations, otherwise this is just the first
        point of the logarithmic part of the log_lin time scale
    print_conf_ppc = <int>
        mandatory only if time_scale == log_line. This is the number of
        printed configurations in a single logarithmic cycle.
    [print_energy_every = <int>]
        number of time steps between the outputing of the energy (and of the
        other default observables such as acceptance ratios in Monte Carlo
        simulations). Defaults to 0.
    verlet_skin = <float>
        width of the skin that controls the maximum displacement after which
        Verlet lists need to be updated.
    [list_type = verlet|cells|no]
        Type of neighbouring list to be used in CPU simulations. 'no' implies
        a O(N^2) computational complexity. Defaults to verlet.

-------------------------------------------------------------------------------

MD options:

    [reset_initial_com_momentum = <bool>]
        if true the momentum of the centre of mass of the initial
        configuration will be set to 0. Defaults to false to enforce the
        reproducibility of the trajectory
    [reset_com_momentum = <bool>]
        if true the momentum of the centre of mass will be set to 0 each time
        fix_diffusion is performed. Defaults to false to enforce the
        reproducibility of the trajectory
    [use_barostat = <bool>]
        apply an MC-like barostat to the simulation
    [P = <float>]
        the pressure of the simulation
    [delta_L = <float>]
        controls the box side change by the MC-like barostat
    backend = CPU
        For CPU FFS
    backend_precision = <any>
        CPU FFS may use any precision allowed for a normal CPU MD simulation
    sim_type = FFS_MD
        This must be set for an FFS simulation
    newtonian_steps = <int>
        number of integration timesteps after which the thermostat acts. Can
        be 1.
    pt = <float>
        probability of refreshing the momenta of each particle
    diff_coeff = <float>
        base diffusion coefficient. Either pt or diff_coeff should be
        specified in the input file
    gamma_trans = <float>
        translational damping coefficient for the Langevin thermostat. Either
        this or diff_coeff should be specified in the input file.
    bussi_tau = <int>
        correlation time, in time steps, for the stochastic evolution of the
        kinetic energy
    DPD_zeta = <float>
        translational damping coefficient for the DPD thermostat.
    [thermostat = no|refresh|brownian|langevin|srd]
        Select the simulation thermostat for MD simulations. 'no' means
        constant-energy simulations. 'refresh' is the Anderson thermostat.
        'brownian' is an Anderson-like thermostat that refreshes momenta of
        randomly chosen particles. 'langevin' implements a regular Langevin
        thermostat. 'srd' is an (experimental) implementation of a stochastic
        rotational dynamics algorithm. 'no' and 'brownian' are also available
        on CUDA. Defaults to 'no'.

-------------------------------------------------------------------------------

MC options:

    ensemble = nvt|npt
        ensemble of the simulation
    [check_energy_every = <float>]
        oxDNA will compute the energy from scratch, compare it with the
        current energy and throw an error if the difference is larger then
        check_energy_threshold. Defaults to 10.
    [check_energy_threshold = <float>]
        threshold for the energy check. Defaults to 1e-2f for single precision
        and 1e-6 for double precision.
    delta_translation = <float>
        controls the trial translational displacement, which is a randomly
        chosen number between -0.5*delta and 0.5*delta for each direction.
    delta_rotation = <float>
        controls the angular rotational displacement, given by a randomly
        chosen angle between -0.5*delta and 0.5*delta radians.
    delta_volume = <float>
        controls the volume change in npt simulations.
    P = <float>
        the pressure of the simulation. Used only if ensemble == npt.
    [adjust_moves = <bool>]
        if true, oxDNA will run for equilibration_steps time steps while
        changing the delta of the moves in order to have an optimal acceptance
        ratio. It does not make sense if equilibration_steps is 0 or not
        given. Defaults to false
    [maxclust = <int>]
        Default: N; maximum number of particles to be moved together. Defaults
        to the whole system
    [small_system = <bool>]
        Default: false; whether to use an interaction computation suited for
        small systems.
    [preserve_topology = <bool>]
        Default: false; sets a maximum size for the move attempt to 0.5, which
        guarantees that the topology of the system is conserved. Also prevents
        very large moves and might speed up simulations of larger systems,
        while suppressing diffusion
    [umbrella_sampling = <bool>]
        Default: false; whether to use umbrella sampling
    [op_file = <string>]
        Mandatory if umbrella_sampling is set to true; path to file with the
        description of the order parameter
    [weights_file = <string>]
        Mandatory if umbrella_sampling is set to true; path to file with the
        weights to use in umbrella sampling
    [last_hist_file = <string>]
        Optional if umbrella_sampling is set to true, otherwise ignored;
        Default: last_hist.dat; path to file where the histograms associated
        with umbrella sampling will be stored. This is printed with the same
        frequency as the energy file. Should become an observable sooner or
        later
    [traj_hist_file = <string>]
        Optional if umbrella_sampling is set to true, otherwise ignored;
        Default: traj_hist.dat; path to file where the series histograms
        associated with umbrella sampling will be stored, allowing to monitor
        the time evolution of the histogram and possibly to remove parts of
        the simulation. This is printed with the same frequency as the energy
        file. Should become an observable sooner or later
    [init_hist_file = <string>]
        Optional if umbrella_sampling is set to true, otherwise ignored;
        Default: none; path to a file to load a previous histogram from,
        useful if one wants to continue a simulation to obtain more
        statistics.
    [extrapolate_hist = <float>,<float>,..., <float>]
        Optional if umbrella_sampling is set to true, otherwise ignored;
        Default: none; series of temperatures to which to extrapolate the
        histograms. They can be given as float in reduced units, or the units
        can be specified as in the T option
    [safe_weights = <bool>]
        Default: true; whether to check consistency in between order parameter
        file and weight file. Only used if umbrella_sampling = true
    [default_weight = <float>]
        Default: none; mandatory if safe_weights = true; default weight for
        states that have no specified weight assigned from the weights file
    [skip_hist_zeros = <bool>]
        Default: false; Wether to skip zero entries in the traj_hist file
    [equilibration_steps = <int>]
        Default: 0; number of steps to ignore to allow for equilibration
    [type = rotation|traslation|possibly other as they get added]
        move to perform. No Defaults

-------------------------------------------------------------------------------

Interactions/DNA2Interaction.h options:

    salt_concentration = <float>
        sets the salt concentration in M
    [dh_lambda = <float>]
        the value that lambda, which is a function of temperature (T) and salt
        concentration (I), should take when T=300K and I=1M, defaults to the
        value from Debye-Huckel theory, 0.3616455
    [dh_strength = <float>]
        the value that scales the overall strength of the Debye-Huckel
        interaction, defaults to 0.0543
    [dh_half_charged_ends = <bool>]
        set to false for 2N charges for an N-base-pair duplex, defaults to 1

Interactions/DHSInteraction.h options:

    DHS_eps = <float>
        background dielectrci constant for reaction field treatment
    DHS_rcut = <float>
        cutoff for the reaction field treatment

Interactions/DNAInteraction.h options:

    [use_average_seq = <boolean>]
        defaults to yes
    [hb_multiplier = <float>]
        HB interaction multiplier applied to all the nucleotides having a
        custom numbered base whose magnitude is > 300, defaults to 1.0
    [max_backbone_force = <float>]
        defaults to nothing, has to be > 0) (if set to a float value, it
        specifies the maximum force (in reduced units) that the FENE bonds
        will exert. After the separation corresponding to the specified value,
        the potential has a form A x + B log(x), where A and B are computed
        automatically to obtain a continuous, differentiable and monotonically
        increasing potential. The computation involves the value of
        max_backbone_force as well as the value of max_backbone_force_far,
        below
    [max_backbone_force_far = <float>]
        defaults to 0.04, only read if max_backbone_force is set, has to be >
        0) (limit value of the force exerted by the bonded interactions for
        large separations, in reduced units. Used in the computation of A and
        B above. The default value is set to be very weak (0.04 = ~2pN), so
        that two neighbours will eventually get close without ever breaking
        base pairs

Interactions/KFInteraction.h options:

    KF_N = <int>
        number of patches
    KF_continuous = <bool>
        selects either the original KF model, valid only for MC simulations,
        or its continuous variant (see ACS Nano 10, 5459 (2016))
    KF_delta = <float>
        radial width of the patches
    KF_cosmax = <float>
        angular half-width of the patches
    [KF_N_B = <int>]
        number of patches on species B
    [KF_epsilon_AA = <float>]
        depth of the well of the patch-patch interaction between particles of
        species A
    [KF_epsilon_BB = <float>]
        depth of the well of the patch-patch interaction between particles of
        species B
    [KF_epsilon_AB = <float>]
        depth of the well of the patch-patch interaction between particles of
        unlike species
    [KF_sigma_AA = <float>]
        diameter controlling the repulsive interaction between particles of
        species A
    [KF_sigma_BB = <float>]
        diameter controlling the repulsive interaction between particles of
        species B
    [KF_sigma_AB = <float>]
        diameter controlling the repulsive interaction between particles of
        unlike species

Interactions/PatchyInteraction.h options:

    PATCHY_N = <int>
        number of patches
    [PATCHY_N_B = <int>]
        number of patches on species B
    [PATCHY_alpha = <float>]
        width of patches, defaults to 0.12
    [PATCHY_epsilon_AA = <float>]
        depth of the well of the patch-patch interaction between particles of
        species A
    [PATCHY_epsilon_BB = <float>]
        depth of the well of the patch-patch interaction between particles of
        species B
    [PATCHY_epsilon_AB = <float>]
        depth of the well of the patch-patch interaction between particles of
        different species
    [PATCHY_sigma_AA = <float>]
        diameter controlling the repulsive interaction between particles of
        species A
    [PATCHY_sigma_BB = <float>]
        diameter controlling the repulsive interaction between particles of
        species B
    [PATCHY_sigma_AB = <float>]
        diameter controlling the repulsive interaction between particles of
        different species

Interactions/BoxInteraction.h options:

    box_sides = <float>, <float>, <float>
        sides of the box

Interactions/TSPInteraction.h options:

    TSP_rfene = <float>
        FENE length constant for bonded interactions
    TSP_sigma[type] = <float>
        particle diameter associated to each interaction
    TSP_epsilon[type] = <float>
        energy scale associated to each interaction
    TSP_attractive[type] = <float>
        whether the interaction contains an attractive tail or not
    TSP_n[type] = <int>
        exponent for the generalised LJ potential for each interaction
    [TSP_attractive_anchor = <bool>]
        set to true if you want the anchor monomer to be of type B instead of
        type A. Defaults to false
    [TSP_only_chains = <bool>]
        if true the system will be composed of chains only. The topology will
        be interpreted accordingly by ignoring the first value of each line
        (which, in the case of TSPs, is the number of arms). Defaults to false
    [TSP_only_intra = <bool>]
        if true monomers belonging to different stars will not interact.
        Defaults to false

Interactions/HardSpheroCylinderInteraction.h options:

    length = <float>
        length of the spherocylinder

Interactions/InteractionFactory.h options:

    [interaction_type = DNA|RNA|HS|LJ|patchy|patchyDan|TSP|DNA_relax|DNA_nomesh|Box|HardCylinder|HardSpheroCylinder|DHS|Dirk]
        Particle-particle interaction of choice. Check the documentation
        relative to the specific interaction for more details. Defaults to
        dna.

Interactions/JordanInteraction.h options:

    JORDAN_N_patches = <int>
        number of patches
    [JORDAN_s = <float>]
        sigma of the gaussian modulation, defaults to 0.3
    [JORDAN_m = <float>]
        exponent to the 2m-m lennard-jones part
    [JORDAN_phi = <float>]
        angle below the equator for the rest position of the patches, defaults
        to PI/6
    [JORDAN_int_k = <float>]
        stiffness of the internal spring, defaults to 0., i.e., free patches

Interactions/RNAInteraction.h options:

    [use_average_seq = <boolean>]
        defaults to yes
    [seq_dep_file = <string>]
        sets the location of the files with sequence-dependent parameters
    [external_model = <string>]
        overrides default constants for the model, set in rna_model.h), by
        values specified by this option

Interactions/LJInteraction.h options:

    LJ_rcut = <float>
        interaction cutoff
    [LJ_kob_andersen = <bool>]
        Simulate a Kob-Andersen mixture. Defaults to false.
    [LJ_n = <int>]
        Generalised LJ exponent. Defaults to 6, which is the classic LJ value.

Interactions/RNAInteraction2.h options:

    [use_average_seq = <boolean>]
        defaults to yes
    [seq_dep_file = <string>]
        sets the location of the files with sequence-dependent parameters
    [external_model = <string>]
        overrides default constants for the model, set in rna_model.h), by
        values specified by this option
    [salt = <float>]
        sets the salt concentration in M, defaults to 1
    [mismatch_repulsion = <boolean>]
        defaults to no
    [mismatch_repulsion_strength = <float>]
        defaults to 1, sets the strength of repulsion if mismatch_repulsion is
        true

Interactions/HardCylinderInteraction.h options:

    height = <float>
        cylinder length

Interactions/TEPInteraction.h options:

    [_prefer_harmonic_over_fene = <bool>]
        if True, neighbouring beads are bound by an harmonic potential instead
        of a FENE one. Defaults to false.
    [_allow_broken_fene = <bool>]
        if True, the code won't die when the beads are beyond the acceptable
        FENE range. Defaults to True.

Interactions/DNAInteraction_relax.h options:

    relax_type = <string>
        Possible values: constant_force, harmonic_force; Relaxation algorithm
        used
    relax_strength = <float>
        Force constant for the replacement of the FENE potential

Interactions/DNAInteraction_relax2.h options:

    relax_type = <string>
        Possible values: constant_force, harmonic_force; Relaxation algorithm
        used
    relax_strength = <float>
        Force constant for the replacement of the FENE potential

Interactions/RNAInteraction_relax.h options:

    relax_type = <string>
        Possible values: constant_force, harmonic_force; Relaxation algorithm
        used
    relax_strength = <float>
        Force constant for the replacement of the FENE potential

-------------------------------------------------------------------------------

CUDA options:

    [CUDA_list = no|verlet]
        Neighbour lists for CUDA simulations. Defaults to 'no'.
    backend = CUDA
        For CUDA FFS -- NB unlike the CPU implementation, the CUDA
        implementation does not print extra columns with the current order
        parameter values whenever the energy is printed
    backend_precision = mixed
        CUDA FFS is currently only implemented for mixed precision
    sim_type = FFS_MD
        This must be set for an FFS simulation
    order_parameters_file = <string>
        path to the order parameters file
    ffs_file = <string>
        path to the file with the simulation stopping conditions. Optionally,
        one may use 'master conditions' (CUDA FFS only), which allow one to
        more easily handle very high dimensional order parameters. See the
        EXAMPLES/CUDA_FFS/README file for more information
    [ffs_generate_flux = <bool>]
        CUDA FFS only. Default: False; if False, the simulation will run until
        a stopping condition is reached; if True, a flux generation simulation
        will be run, in which case reaching a condition will cause a
        configuration to be saved but will not terminate the simulation. In
        the stopping condition file, the conditions must be labelled forward1,
        forward2, ... (for the forward conditions); and backward1, backward2,
        ... (for the backward conditions), ... instead of condition1,
        condition2, ... . To get standard flux generation, set the forward and
        backward conditions to correspond to crossing the same interface (and
        use conditions corresponding to different interfaces for Tom's flux
        generation). As with the single shooting run mode, the name of the
        condition crossed will be printed to stderr each time.
    [gen_flux_save_every = <integer>]
        CUDA FFS only. Mandatory if ffs_generate_flux is True; save a
        configuration for 1 in every N forward crossings
    [gen_flux_total_crossings = <integer>]
        CUDA FFS only. Mandatory if ffs_generate_flux is True; stop the
        simulation after N crossings achieved
    [gen_flux_conf_prefix = <string>]
        CUDA FFS only. Mandatory if ffs_generate_flux is True; the prefix used
        for the file names of configurations corresponding to the saved
        forward crossings. Counting starts at zero so the 3rd crossing
        configuration will be saved as MY_PREFIX_N2.dat
    [gen_flux_debug = <bool>]
        CUDA FFS only. Default: False; In a flux generation simulation, set to
        true to save backward-crossing configurations for debugging
    [check_initial_state = <bool>]
        CUDA FFS only. Default: False; in a flux generation simulation, set to
        true to turn on initial state checking. In this mode an initial
        configuration that crosses the forward conditions after only 1 step
        will cause the code to complain and exit. Useful for checking that a
        flux generation simulation does not start out of the A-state
    [die_on_unexpected_master = <bool>]
        CUDA FFS only. Default: False; in a flux generation simulation that
        uses master conditions, set to true to cause the simulation to die if
        any master conditions except master_forward1 or master_backward1 are
        reached. Useful for checking that a flux generation simulation does
        not enter any unwanted free energy basins (i.e. other than the initial
        state and the desired final state)
    [unexpected_master_prefix = <string>]
        CUDA FFS only. Mandatory if die_on_unexpected_master is True; the
        prefix used for the file names of configurations corresponding to
        reaching any unexpected master conditions (see
        die_on_unexpected_master).
    [CUDA_device = <int>]
        CUDA-enabled device to run the simulation on. If it is not specified
        or it is given a negative number, a suitable device will be
        automatically chosen.
    [CUDA_sort_every = <int>]
        sort particles according to a 3D Hilbert curve every CUDA_sort_every
        time steps. This will greatly enhnance performances for some types of
        interaction. Defaults to 0, which disables sorting.
    [threads_per_block = <int>]
        Number of threads per block on the CUDA grid. defaults to 2 * the size
        of a warp.

-------------------------------------------------------------------------------

Analysis options:

    [analysis_confs_to_skip = <int>]
        number of configurations that should be excluded from the analysis.
    analysis_data_output_<n> = {
    ObservableOutput
    }
        specify an analysis output stream. <n> is an integer number and should
        start from 1. The setup and usage of output streams are documented in
        the ObservableOutput class.

-------------------------------------------------------------------------------

Observables/HBEnergy.h options:

    [pairs_file = <string>]
        OrderParameter file containing the list of pairs whose HB energy is to
        be computed
    [base_file = <string>]
        file containing a list of nucleotides whose HB energy is to be
        computed, one nucleotide per line

Observables/ParticlePosition.h options:

    particle_id = <int>
        particle id
    [orientation = <bool>]
        defaults to false. If 1, it also prints out the orientation
    [absolute = <bool>]
        defaults to false. If 1, does not use periodic boundaries and it
        prints out the absolute position of the center of mass

Observables/StretchedBonds.h options:

    print_list = <bool>
        Whether to print the indexes of the particles that have stretched
        bonds. If set to false, only the total number of streched bonds is
        printed. Defaults to true
    [threshold = <float>]
        Threshold above which to report a stretched bond, in energy units.
        Default is 1.

Observables/VectorAngle.h options:

    [first_particle_index = <int>]
        defaults to 0. index of the first particle on which to compute the
        angle with the next particle.
    [last_particle_index = <int>]
        defaults to the index of the first-but last bead in the same strand as
        the first particle. Therefore, if I have a strand of N beads, the last
        one will be the one with index N-2. This is because the last bead is
        atypical in the TEP model (e.g. it's aligned with the vector before it
        rather than the one in front of it.). index of the last particle of
        the chain on which to compute the angle.
    [angle_index = <int>]
        defaults to 1. Can be 1,2, or 3 depending on which orientation vector
        we want to compute the cosine, or 0. In that case it measures the
        amount of twist, defined as in the TEP model: (1 +
        v2.v2'+v3.v3')/(2*pi)*(1 + v1.v1') where v1, v2 and v3 are the
        orientation vectors of the first particle in a pair and v1', v2' and
        v3' are the orientation vectors of the following particle.
    [print_local_details = <bool>]
        defaults to true. If true, print the quantity relative to each pair of
        particles. Otherwise, print their average (for angle_index == 1,2,3)
        OR their sum (that is, the total twist, for angle_index = 0.

Observables/Step.h options:

    [units = steps|MD]
        units to print the time on. time in MD units = steps * dt, defaults to
        step

Observables/Pressure.h options:

    type = pressure
        an observable that computes the osmotic pressure of the system
    [stress_tensor = <bool>]
        if true, the output will contain 9 fields: the total pressure and the
        nine components of the stress tensor, xx, xy, xz, yx, yy, yz, zx, zy,
        zz

Observables/Pitch.h options:

    bp1a_id = <int>
        base pair 1 particle a id
    bp1b_id = <int>
        base pair 1 particle b id
    bp2a_id = <int>
        base pair 2 particle a id
    bp2b_id = <int>
        base pair 2 particle b id

Observables/SaltExtrapolation.h options:

    salts = <float>, <float>, ...
        list of salt concentration to extrapolate to
    temps = <T>, <T>, ...
        list of temperatures to extrapolate to, separated with commas.
        Temperatures can be specified in reduced units, Kelvin, Celsius as
        0.10105, 30C, 30c, 30 c, 303.15 k, 303.15K, 303.15k
    [op_file = <string>]
        order parameter file. If not found, it will use the one from the input
        file
    [weights_file = <string>]
        weights file. If not found, the one from the input file will be used.

Observables/Distance.h options:

    particle_1 = <int>
        index of the first particle or comma-separated list of particle
        indexes composing the first set
    particle_2 = <int>
        index of the second particle or comma-separated list of the particle
        indexes composing the second set. The distance is returned as r(2) -
        r(1)
    [PBC = <bool>]
        Whether to honour PBC. Defaults to True
    [dir = <float>, <float>, <float>]
        vector to project the distance along. Beware that it gets normalized
        after reading. Defaults to (1, 1, 1) / sqrt(3)

Observables/TEPPlectonemePosition.h options:

    [bead_minimum_distance = <int>]
        the minimum integer separation between beads whose relative distance
        will be checked. Defaults to 7
    [distance_threshold = <float>]
        a plectoneme is identified when any two beads with indices farther
        away than bead_minimum_distance are closer than this distance.
        Defaults to 2

Observables/MeanVectorCosine.h options:

    chain_id = <int>
        chain id
    first_particle_position = <int>
        defaults to 0. position along the chain of  the first particle on
        which to compute the vector's cosine with the next particle
    last_particle_position = <int>
        defaults to N-2, where N is the number of elements of the chain.
        Position along the chain of the last particle over which to compute
        the vector's cosine with the next particle
    vector_to_average = <int>
        defaults to 1. Can be 1,2, or 3 depending on the vectors we wish to
        consider, or 0. In that case it measures the quantity (v2*v2')(v3*v3')
        - |v2 ^ v2||v3 ^ v3|

Observables/PotentialEnergy.h options:

    [split = <bool>]
        defaults to false, it tells the observable to print all the terms
        contributing to the potential energy

Observables/Writhe.h options:

    [first_particle_index = <int>]
        defaults to 0. index of the first particle on which to compute the
        angle with the next particle.
    [last_particle_index = <int>]
        defaults to the index of the first-but last bead in the same strand as
        the first particle. Therefore, if I have a strand of N beads, the last
        one will be the one with index N-2. This is because the last bead is
        atypical in the TEP model (e.g. it's aligned with the vector before it
        rather than the one in front of it.). index of the last particle of
        the chain on which to compute the angle.
    [subdomain_size = <int>]
        if locate_plectonemes is false, defaults to the entire subchain,
        therefore computing the total writhe,otherwise it defaults to 35. If
        smaller, the writhe will be computed only on the beads between i and
        i+subdomain_size, for every i between first_particle_index and
        last_particle_index (wrapping around if go_round is true, or not
        computing it if the end of the chain is reached otherwise.
    [go_around = <bool>]
        whether to assume periodic boundary conditions when building
        subdomains - see above. Defaults to true if the last particle is right
        before the first and if subdomain_size is not the entire subchain, and
        to false otherwise.
    [locate_plectonemes = <bool>]
        if this is true, the writhe will be used to locate plectonemes with
        the algorithm from Vologodskii et al. "Conformational and
        THermodynamic Properties of Supercoiled DNA (1992)" and the indices on
        beads at the center of a plectoneme loop will be printed. Defaults to
        false.
    [writhe_threshold = <double>]
        if the writhe exceeds this, then we mark a plectoneme. Only used if
        locate_plectonemes is true. Defaults to 0.28, since this is the value
        that works best with a subdomain_size of 35, which is the default one.
    [print_space_position = <bool>]
        defaults to false. Whether to print the position of the plectoneme tip
        segment in 3d space as well as its index. Only used if
        locate_plectonemes = true.
    [print_size = <bool>]
        defaults to false. Whether to print the plectoneme size compute with
        Ferdinando-Lorenzo's algorithm. Only used if locate_plectonemes =
        true.
    [contact_threshold = <number>]
        defaults to 5. Segments closer than this will be considered to be
        touching accourding to the plectoneme size algorithm.
    [size_outer_threshold = <int>]
        defaults to 30. Outer threshold parameter, which substantially is the
        maximum separation in indices between two points of contact of a
        plectoneme loop, for the plectoneme size algorithm.
    [minimum_plectoneme_size = <int>]
        defaults to 1. Plectonemes shorter than this wont' be reported.
    [bending_angle_number_segments = <int>]
        defaults to 0. When non-zero, the angle between that many segments
        surrounding the plectoneme tip will be averaged and printed on file.

Observables/CoaxVariables.h options:

    particle1_id = <int>
        particle 1 id
    particle2_id = <int>
        particle 2 id

Observables/ForceEnergy.h options:

    [print_group = <string>]
        limits the energy computation to the forces belonging to a specific
        group of forces. This can be set by adding a group_name option to each
        force's input. By default ForceEnergy computes the energy due to all
        the forces.

Observables/PairEnergy.h options:

    particle1_id = <int>
        particle 1 id
    particle2_id = <int>
        particle 2 id

Observables/StructureFactor.h options:

    max_q = <float>
        maximum q to consider
    [type = <int>]
        particle species to consider. Defaults to -1, which means "all
        particles"

Observables/DensityProfile.h options:

    max_value = <float>
        anything with a relevant coordinate grater than this will be ignored.
        Mind that the observable is PBC-aware.
    bin_size = <float>
        the bin size for the profile
    axis = <char>
        Possible values: x, y, z the axis along which to compute the profile

Observables/Contacts.h options:

    [first_particle_index = <int>]
        defaults to 0. index of the first particle to consider. All the
        particles coming before this one will be ignored.
    [last_particle_index = <int>]
        defaults to the index of the first-but last bead in the same strand as
        the first particle. Therefore, if I have a strand of N beads, the last
        one will be the one with index N-2. This is because the last bead is
        atypical in the TEP model (e.g. it's aligned with the vector before it
        rather than the one in front of it.). index of the last particle to
        consider. All the particles coming before this one will be ignored.
    [neighbours_to_ignore = <int>]
        defalts to 1. Number of neighbours to ignore before-after each
        particle. E.g., if equals to 1, contacts between given first-
        neighbours will never be reported, if equals to 2, contacts between
        second neighbours will never be reported, etc.
    [contact_distance = <number>]
        defaults to 1. A contact is defined if the centers of mass of the
        particles is lower than this value.
    [only_outermost_contacts = <bool>]
        defaults to false. if true, contacts nested within other contacts will
        not be reported. E.g. if the i-th monomer is linked to both the i-1-th
        and the i+1-th monomer, and the contacts are 10-40, 10-25, 13-32,
        12-48 and 45-60, only 10-40, 12-48 and 45-60 will be reported, since
        10-25 and 13-32 are both nested inside 10-40. This is only get one
        result per plectoneme. Whatch out though, since this will report
        clashes between a plectoneme and the chain/other plectonemes. Telling
        a plectoneme and a plectoneme contact just by using the contact map
        might be non-banal.

Observables/PairForce.h options:

    [particle_id = <int>]
        Optional argument. particle id.

Observables/ObservableOutput.h options:

    name = <string>
        name of the output stream. stdout or stderr are accepted values
    print_every = <integer>
        frequency of output, in number steps for oxDNA, in number of
        configurations for DNAnalysis
    [start_from = <integer>]
        start outputing from the given step, defaults to 0
    [stop_at = <integer>]
        stop outputing at this step, defaults to -1 (which means never)
    [only_last = <bool>]
        if true, the output will not be appended to the stream, but it will
        overwrite the previous output each time, defaults to false
    [binary = <bool>]
        if true, the output will be printed in binary, defaults to false
    [linear = <bool>]
        if true the OutputObservable will save in linear scale, otherwise will
        use the logline scale by FS. Defaults to true
    [update_name_with_time = <bool>]
        if true the output filename will be changed by using the 'name' key as
        a prefix and the current step as a suffix. Defaults to false
    col_<n> = {
    type = name of the first observable
    [other observable options as lines of 'key = value']
    }
        this syntax specifies the column of the output file. Note that <n> is
        the column index and should start from 1

Observables/Rdf.h options:

    max_value = <float>
        maximum r to consider
    bin_size = <float>
        bin size for the g(r)
    [axes = <string>]
        Possible values: x, y, z, xy, yx, zy, yz, xz, zx. Those are the axes
        to consider in the computation. Mind that the normalization always
        assumes 3D sytems for the time being.

Observables/HBList.h options:

    type = hb_list
        name of  the observable
    only_count = <bool>
        if True, don't report the detailed binding profile but just count the
        bonds. Defaults to False.

Observables/Configurations/TEPtclOutput.h options:

    [back_in_box = <bool>]
        Default: true; if true the particle positions will be brought back in
        the box
    [show = <int>,<int>,...]
        Default: all particles; list of comma-separated indexes of the
        particles that will be shown. Other particles will not appear
    [hide = <int>,<int>,...]
        Default: no particles; list of comma-separated indexes of particles
        that will not be shown
    [print_labels = <bool>]
        Default: false; if true labels with the strand id are printed next to
        one end of the strand.
    [resolution = <int>]
        Default: 20; resolution set in the tcl file.
    [ref_particle = <int>]
        Default: -1, no action; The particle with the id specified (starting
        from 0) is set at the centre of the box. Overriden if ref_strands is
        specified. Ignored if negative or too large for the system.
    [ref_strand = <int>]
        Default: -1, no action; The strand with the id specified, starting
        from 1, is set at the centre of the box. Ignored if negative or too
        large for the system.

Observables/Configurations/TEPxyzOutput.h options:

    [back_in_box = <bool>]
        Default: true; if true the particle positions will be brought back in
        the box
    [show = <int>,<int>,...]
        Default: all particles; list of comma-separated indexes of the
        particles that will be shown. Other particles will not appear
    [hide = <int>,<int>,...]
        Default: no particles; list of comma-separated indexes of particles
        that will not be shown
    [ref_particle = <int>]
        Default: -1, no action; The particle with the id specified (starting
        from 0) is set at the centre of the box. Overriden if ref_strands is
        specified. Ignored if negative or too large for the system.
    [ref_strand = <int>]
        Default: -1, no action; The strand with the id specified, starting
        from 1, is set at the centre of the box. Ignored if negative or too
        large for the system.

Observables/Configurations/Configuration.h options:

    [back_in_box = <bool>]
        if true the particle positions will be brought back in the box,
        defaults to false
    [show = <int>,<int>,...]
        list of comma-separated particle indexes whose positions will be put
        into the final configuration
    [hide = <int>,<int>,...]
        list of comma-separated particle indexes whose positions won't be put
        into the final configuration
    [reduced = <bool>]
        if true only the strand centres of mass will be printed, defaults to
        false

Observables/Configurations/PdbOutput.h options:

    [back_in_box = <bool>]
        Default: true; if true the particle positions will be brought back in
        the box
    [show = <int>,<int>,...]
        Default: all particles; list of comma-separated indexes of the
        particles that will be shown. Other particles will not appear
    [hide = <int>,<int>,...]
        Default: no particles; list of comma-separated indexes of particles
        that will not be shown
    [ref_particle = <int>]
        Default: -1, no action; The nucleotide with the id specified (starting
        from 0) is set at the centre of the box. Overriden if ref_strands is
        specified. Ignored if negative or too large for the system.
    [ref_strand = <int>]
        Default: -1, no action; The strand with the id specified (starts from
        1) is set at the centre of the box. Ignored if negative or too large
        for the system.

Observables/Configurations/ChimeraOutput.h options:

    [colour_by_sequece = <bool>]
        Default: false; whether to coulour the bases according to the base
        type (A, C, G, T

Observables/Configurations/TclOutput.h options:

    [back_in_box = <bool>]
        Default: true; if true the particle positions will be brought back in
        the box
    [show = <int>,<int>,...]
        Default: all particles; list of comma-separated indexes of the
        particles that will be shown. Other particles will not appear
    [hide = <int>,<int>,...]
        Default: no particles; list of comma-separated indexes of particles
        that will not be shown
    [print_labels = <bool>]
        Default: false; if true labels with the strand id are printed next to
        one end of the strand.
    [resolution = <int>]
        Default: 20; resolution set in the tcl file.
    [ref_particle = <int>]
        Default: -1, no action; The nucleotide with the id specified (starting
        from 0) is set at the centre of the box. Overriden if ref_strands is
        specified. Ignored if negative or too large for the system.
    [ref_strand = <int>]
        Default: -1, no action; The strand with the id specified, starting
        from 1, is set at the centre of the box. Ignored if negative or too
        large for the system.

-------------------------------------------------------------------------------

Forces/COMForce.h options:

    stiff = <float>
        stiffness of the spring
    r0 = <float>
        equilibrium elongation of the spring
    com_list = <string>
        comma-separated list containing the ids of all the particles whose
        centre of mass is subject to the force
    ref_list = <string>
        comma-separated list containing the ids of all the particles whose
        centre of mass is the reference point for the force acting on the
        other group of particles

Forces/RepulsionPlane.h options:

    stiff = <float>
        stiffness of the repulsion.
    dir = <float>,<float>,<float>
        the vector normal to the plane: it should point towards the half-plane
        where the repulsion is not acting.
    position = <float>
        defines the position of the plane along the direction identified by
        the plane normal.
    particle = <int>
        index of the particle on which the force shall be applied. If -1, the
        force will be exerted on all the particles.

Forces/LJWall.h options:

    dir = <float>,<float>,<float>
        the vector normal to the plane: it should point towards the half-plane
        where the repulsion is not acting.
    position = <float>
        defines the position of the plane along the direction identified by
        the plane normal.
    particle = <int>
        index of the particle on which the force shall be applied. If -1, the
        force will be exerted on all the particles.
    [stiff = <float>]
        stiffness of the repulsion. Defaults to 1.
    [sigma = <float>]
        "Diameter" of the wall. It effectively rescales the distance between
        particle and wall. Defaults to 1.
    [n = <int>]
        Exponent of the 2n-n generalized Lennard-Jones expression. Defaults to
        6.
    [only_repulsive = <bool>]
        If true, the interactio between particle and wall gets cut-off at the
        minimum, resulting in a purely-repulsive potential. Defaults to false.
    [generate_inside = <bool>]
        If true the wall-particle interaction may not diverge, even for
        negative distances. Useful when generating the starting configuration.
        Defaults to false

Forces/GenericCentralForce.h options:

    particle = <int>
        comma-separated list of indices of particles to apply the force to. -1
        applies it to all particles. Entries separated by a dash "-" get
        expanded in a list of all the particles on a same strand comprised
        between the two indices. E.g., particle= 1,2,5-7 applies the force to
        1,2,5,6,7 if 5 and 7 are on the same strand.
    center = <float>,<float>,<float>
        the centre from which the force originates from

Forces/ConstantRateForce.h options:

    particle = <int>
        comma-separated list of indices of particles to apply the force to. -1
        applies it to all particles. Entries separated by a dash "-" get
        expanded in a list of all the particles on a same strand comprised
        between the two indices. E.g., particle= 1,2,5-7 applies the force to
        1,2,5,6,7 if 5 and 7 are on the same strand.
    F0 = <float>
        Initial force.
    rate = <float>
        growth rate of the force. It is [oxDNA energy units / (oxDNA distance
        units * (MD/MC) steps].
    [dir_as_centre = <bool>]
        if true the "dir" parameter will be interpreted as the origin of the
        force, so that the true direction will be dir - p->pos

Forces/RepulsiveSphere.h options:

    stiff = <float>
        stiffness of the repulsion.
    r0 = <float>
        radius of the sphere, in simulation units.
    rate = <float>
        rate of growth of the radius. Note that the growth is linear in
        timesteps/MC steps, not reduced time units.
    particle = <int>
        index of the particle on which the force shall be applied. If -1, the
        force will be exerted on all the particles
    [center = <float>,<float>,<float>]
        centre of the sphere, defaults to 0,0,0

Forces/SawtoothForce.h options:

    particle = <int>
        particle to apply the force to. -1 applies it to all particles.
    F0 = <float>
        Initial force
    wait_time = <float>
        time interval over which the force is constant. Units are (MD/MC)
        steps.
    increment = <float>
        amount by which to increment the force every wait_time steps.

Forces/RepulsionPlaneMoving.h options:

    stiff = <float>
        stiffness of the repulsion.
    dir = <float>,<float>,<float>
        the vector normal to the plane: it should point towards the half-plane
        where the repulsion is not acting.
    particle = <int>
        index(es) of the particle(s) on which the force shall be applied. Can
        be a list of comma-separated indexes. If -1, the force will be exerted
        on all the particles.
    ref_particle = <int>
        index(es) of the particle(s) whose position along the normal will be
        used to define the repulsive plane(s). Can be a list of comma-
        separated indexes.

Forces/HardWall.h options:

    dir = <float>,<float>,<float>
        the vector normal to the plane: it should point towards the half-plane
        that is allowed to the particles.
    position = <float>
        defines the position of the plane along the direction identified by
        the plane normal.
    particle = <int>
        index of the particle on which the force shall be applied. If -1, the
        force will be exerted on all the particles.
    [sigma = <float>]
        "Diameter" of the wall. It effectively rescales the distance between
        particle and wall. Defaults to 1.

-------------------------------------------------------------------------------

Forward Flux Sampling (FFS) options:

    backend = CPU/CUDA
        For CPU FFS/For CUDA FFS -- NB unlike the CPU implementation, the CUDA
        implementation does not print extra columns with the current order
        parameter values whenever the energy is printed
    backend_precision = <any>/mixed
        CPU FFS may use any precision allowed for a normal CPU MD
        simulation/CUDA FFS is currently only implemented for mixed precision
    sim_type = FFS_MD
        This must be set for an FFS simulation
    order_parameters_file = <string>
        path to the order parameters file
    ffs_file = <string>
        path to the file with the simulation stopping conditions. Optionally,
        one may use 'master conditions' (CUDA FFS only), which allow one to
        more easily handle very high dimensional order parameters. See the
        EXAMPLES/CUDA_FFS/README file for more information
    [ffs_generate_flux = <bool>]
        CUDA FFS only. Default: False; if False, the simulation will run until
        a stopping condition is reached; if True, a flux generation simulation
        will be run, in which case reaching a condition will cause a
        configuration to be saved but will not terminate the simulation. In
        the stopping condition file, the conditions must be labelled forward1,
        forward2, ... (for the forward conditions); and backward1, backward2,
        ... (for the backward conditions), ... instead of condition1,
        condition2, ... . To get standard flux generation, set the forward and
        backward conditions to correspond to crossing the same interface (and
        use conditions corresponding to different interfaces for Tom's flux
        generation). As with the single shooting run mode, the name of the
        condition crossed will be printed to stderr each time.
    [gen_flux_save_every = <integer>]
        CUDA FFS only. Mandatory if ffs_generate_flux is True; save a
        configuration for 1 in every N forward crossings
    [gen_flux_total_crossings = <integer>]
        CUDA FFS only. Mandatory if ffs_generate_flux is True; stop the
        simulation after N crossings achieved
    [gen_flux_conf_prefix = <string>]
        CUDA FFS only. Mandatory if ffs_generate_flux is True; the prefix used
        for the file names of configurations corresponding to the saved
        forward crossings. Counting starts at zero so the 3rd crossing
        configuration will be saved as MY_PREFIX_N2.dat
    [gen_flux_debug = <bool>]
        CUDA FFS only. Default: False; In a flux generation simulation, set to
        true to save backward-crossing configurations for debugging
    [check_initial_state = <bool>]
        CUDA FFS only. Default: False; in a flux generation simulation, set to
        true to turn on initial state checking. In this mode an initial
        configuration that crosses the forward conditions after only 1 step
        will cause the code to complain and exit. Useful for checking that a
        flux generation simulation does not start out of the A-state
    [die_on_unexpected_master = <bool>]
        CUDA FFS only. Default: False; in a flux generation simulation that
        uses master conditions, set to true to cause the simulation to die if
        any master conditions except master_forward1 or master_backward1 are
        reached. Useful for checking that a flux generation simulation does
        not enter any unwanted free energy basins (i.e. other than the initial
        state and the desired final state)
    [unexpected_master_prefix = <string>]
        CUDA FFS only. Mandatory if die_on_unexpected_master is True; the
        prefix used for the file names of configurations corresponding to
        reaching any unexpected master conditions (see
        die_on_unexpected_master).

-------------------------------------------------------------------------------<|MERGE_RESOLUTION|>--- conflicted
+++ resolved
@@ -1,14 +1,9 @@
 # oxDNA
 
-<<<<<<< HEAD
-**This repository contains a new (and ) version of oxDNA. If you are not a developer or a tester we advise you to use the [sourceforge](https://sourceforge.net/projects/oxdna/) repo.**
-
-oxDNA is a simulation code that was initially conceived as an implementation of the coarse-grained DNA model introduced by [T. E. Ouldridge, J. P. K. Doye and A. A. Louis](http://dx.doi.org/10.1063/1.3552946). It has been since reworked and it is now an extensible simulation+analysis framework. It natively supports DNA, RNA, Lennard-Jones and patchy particle simulations on both CPU and NVIDIA GPUs.
-=======
 **This repository contains a new (and not fully tested) version of oxDNA. If you are not a developer or a tester we advise you to use the [sourceforge](https://sourceforge.net/projects/oxdna/) repo.**
 
 oxDNA is a simulation code that was initially conceived as an implementation of the coarse-grained DNA model introduced by [T. E. Ouldridge, J. P. K. Doye and A. A. Louis](http://dx.doi.org/10.1063/1.3552946). It has been since reworked and it is now an extensible simulation+analysis framework. It natively supports DNA, RNA, Lennard-Jones and patchy particle simulations of different kinds on both CPU and NVIDIA GPUs.
->>>>>>> 19985ab1
+
 The development of this software has been partially supported by the European Commission through the Marie Skłodowska−Curie Fellowship No. 702298-DELTAS.
 
 ## Requirements
